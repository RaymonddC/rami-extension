/**
 * Content Script for Reader Mode
 * Injects reading enhancements into web pages
 * FIXED: Theme support for dialogs and notifications
 */

<<<<<<< HEAD
(function() {
    'use strict';

    // Avoid multiple injections
    if (window.aiReadingStudioInjected) return;
    window.aiReadingStudioInjected = true;

    console.log('Rami: Content script loaded');

    // State
    let isReaderMode = false;
    let originalContent = null;
    let isInitialized = false;

    /**
     * Initialize content script
     */
    function initialize() {
        // Prevent double initialization
        if (isInitialized) return;
        isInitialized = true;

        // Listen for messages from extension
        chrome.runtime.onMessage.addListener(handleMessage);

        // Add keyboard shortcuts
        document.addEventListener('keydown', handleKeyboard);

        // Add selection handler for quick actions
        document.addEventListener('mouseup', handleSelection);

        // Create floating toolbar
        createFloatingToolbar();

        // Clean up on page unload to prevent memory leaks
        window.addEventListener('beforeunload', cleanup);
    }

    /**
     * Cleanup function to remove event listeners
     */
    function cleanup() {
        console.log('Rami: Cleaning up content script');

        // Remove event listeners
        document.removeEventListener('keydown', handleKeyboard);
        document.removeEventListener('mouseup', handleSelection);
        chrome.runtime.onMessage.removeListener(handleMessage);

        // Remove toolbar if exists
        const toolbar = document.getElementById('ai-reading-studio-toolbar');
        if (toolbar) {
            toolbar.remove();
        }

        // Reset state
        isInitialized = false;
        isReaderMode = false;
        originalContent = null;
    }

    /**
     * Handle messages from background script or popup
     */
    function handleMessage(request, sender, sendResponse) {
        switch (request.action) {
            case 'toggle-reader-mode':
                toggleReaderMode();
                sendResponse({ success: true, active: isReaderMode });
                break;

            case 'extract-content':
                const content = extractMainContent();
                sendResponse({ success: true, content });
                break;

            case 'highlight-text':
                highlightText(request.text, request.color);
                sendResponse({ success: true });
                break;

            default:
                sendResponse({ success: false, error: 'Unknown action' });
        }

        return true;
=======
(function () {
  'use strict';

  // Avoid multiple injections
  if (window.aiReadingStudioInjected) return;
  window.aiReadingStudioInjected = true;

  console.log('Rami: Content script loaded');

  // State
  let isReaderMode = false;
  let originalContent = null;
  let isInitialized = false;

  /**
   * Initialize content script
   */
  function initialize() {
    // Prevent double initialization
    if (isInitialized) return;
    isInitialized = true;

    // Listen for messages from extension
    chrome.runtime.onMessage.addListener(handleMessage);

    // Add keyboard shortcuts
    document.addEventListener('keydown', handleKeyboard);

    // Add selection handler for quick actions
    document.addEventListener('mouseup', handleSelection);

    // Create floating toolbar
    createFloatingToolbar();

    // Clean up on page unload to prevent memory leaks
    window.addEventListener('beforeunload', cleanup);
  }

  /**
   * Cleanup function to remove event listeners
   */
  function cleanup() {
    console.log('Rami: Cleaning up content script');

    // Remove event listeners
    document.removeEventListener('keydown', handleKeyboard);
    document.removeEventListener('mouseup', handleSelection);
    chrome.runtime.onMessage.removeListener(handleMessage);

    // Remove toolbar if exists
    const toolbar = document.getElementById('ai-reading-studio-toolbar');
    if (toolbar) {
      toolbar.remove();
    }

    // Reset state
    isInitialized = false;
    isReaderMode = false;
    originalContent = null;
  }

  /**
   * Handle messages from background script or popup
   */
  function handleMessage(request, sender, sendResponse) {
    switch (request.action) {
      case 'extract-content':
        const content = extractMainContent();
        sendResponse({ success: true, content });
        break;

      default:
        sendResponse({ success: false, error: 'Unknown action' });
    }

    return true;
  }

  /**
   * Handle keyboard shortcuts
   */
  function handleKeyboard(event) {
    // Alt+S: Summarize selection
    if (event.altKey && event.key === 's') {
      event.preventDefault();
      summarizeCurrentSelection();
>>>>>>> f31b60b4
    }

    /**
     * Handle keyboard shortcuts
     */
    function handleKeyboard(event) {
        // Alt+R: Toggle reader mode
        if (event.altKey && event.key === 'r') {
            event.preventDefault();
            toggleReaderMode();
        }

        // Alt+H: Highlight selection
        if (event.altKey && event.key === 'h') {
            event.preventDefault();
            highlightCurrentSelection();
        }

        // Alt+S: Summarize selection
        if (event.altKey && event.key === 's') {
            event.preventDefault();
            summarizeCurrentSelection();
        }
    }
<<<<<<< HEAD

    /**
     * Handle text selection
     */
    function handleSelection(event) {
        const selection = window.getSelection();
        const selectedText = selection.toString().trim();

        if (selectedText.length > 10) {
            showSelectionMenu(event.clientX, event.clientY, selectedText);
        } else {
            hideSelectionMenu();
        }
    }

    /**
     * Toggle reader mode
     */
    function toggleReaderMode() {
        if (isReaderMode) {
            exitReaderMode();
        } else {
            enterReaderMode();
        }
    }

    /**
     * Enter reader mode
     */
    function enterReaderMode() {
        // Extract main content
        const article = extractMainContent();

        // Save original content
        originalContent = document.body.innerHTML;

        // Create reader view
        const readerHTML = `
      <div id="ai-reading-studio-reader" class="reader-container">
        <div class="reader-header">
          <button id="exit-reader" class="reader-btn">Exit Reader Mode</button>
          <div class="reader-controls">
            <button id="decrease-font" class="reader-btn">A-</button>
            <button id="increase-font" class="reader-btn">A+</button>
            <button id="toggle-theme" class="reader-btn">🌙</button>
          </div>
        </div>
        <article class="reader-content">
          <h1>${article.title}</h1>
          <div class="reader-meta">${article.author || ''} • ${article.date || ''}</div>
          <div class="reader-text">${article.content}</div>
        </article>
      </div>
    `;

        document.body.innerHTML = readerHTML;
        isReaderMode = true;

        // Attach event listeners
        document.getElementById('exit-reader').addEventListener('click', exitReaderMode);
        document.getElementById('increase-font').addEventListener('click', () => adjustFontSize(2));
        document.getElementById('decrease-font').addEventListener('click', () => adjustFontSize(-2));
        document.getElementById('toggle-theme').addEventListener('click', toggleReaderTheme);
    }

    /**
     * Exit reader mode
     */
    function exitReaderMode() {
        if (originalContent) {
            document.body.innerHTML = originalContent;
            originalContent = null;
        }
        isReaderMode = false;
=======
  }

  /**
   * Extract main content from page
   */
  function extractMainContent() {
    // Try to find article or main content
    let contentElement = document.querySelector('article');

    if (!contentElement) {
      // Try common content selectors
      const selectors = ['main', '[role="main"]', '.article', '.post', '.content', '#content'];

      for (const selector of selectors) {
        contentElement = document.querySelector(selector);
        if (contentElement) break;
      }
>>>>>>> f31b60b4
    }

    /**
     * Extract main content from page
     */
    function extractMainContent() {
        // Try to find article or main content
        let contentElement = document.querySelector('article');

        if (!contentElement) {
            // Try common content selectors
            const selectors = [
                'main',
                '[role="main"]',
                '.article',
                '.post',
                '.content',
                '#content',
            ];

            for (const selector of selectors) {
                contentElement = document.querySelector(selector);
                if (contentElement) break;
            }
        }

        if (!contentElement) {
            contentElement = document.body;
        }

        // Extract title
        let title = document.querySelector('h1')?.textContent || document.title;

        // Extract author and date (common patterns)
        let author = document.querySelector('[rel="author"]')?.textContent ||
            document.querySelector('.author')?.textContent || '';

        let date = document.querySelector('time')?.getAttribute('datetime') ||
            document.querySelector('.date')?.textContent || '';

        // Clean up content
        const clonedContent = contentElement.cloneNode(true);

        // Remove unwanted elements
        const unwantedSelectors = [
            'script', 'style', 'iframe', 'nav', 'aside',
            '.ads', '.advertisement', '.social-share', '.comments'
        ];

        unwantedSelectors.forEach(selector => {
            clonedContent.querySelectorAll(selector).forEach(el => el.remove());
        });

        return {
            title: title.trim(),
            author: author.trim(),
            date: date.trim(),
            content: clonedContent.innerHTML,
            text: clonedContent.innerText,
        };
    }

<<<<<<< HEAD
    /**
     * Highlight text on page
     */
    function highlightText(text, color = 'yellow') {
        const selection = window.getSelection();

        if (selection.rangeCount === 0) {
            // Search for text in document
            findAndHighlight(text, color);
        } else {
            // Highlight current selection
            highlightRange(selection.getRangeAt(0), color);
        }
    }

    /**
     * Highlight current selection
     */
    function highlightCurrentSelection() {
        const selection = window.getSelection();
        if (selection.rangeCount === 0) return;

        const range = selection.getRangeAt(0);
        highlightRange(range, 'yellow');

        // Save to storage
        chrome.runtime.sendMessage({
            action: 'save-highlight',
            data: {
                text: selection.toString(),
                url: window.location.href,
                color: 'yellow',
            },
        });
    }

    /**
     * Highlight a range
     */
    function highlightRange(range, color) {
        const span = document.createElement('span');
        span.className = 'ai-reading-highlight';
        span.style.backgroundColor = getHighlightColor(color);
        span.style.cursor = 'pointer';

        // Add click handler to remove highlight
        span.addEventListener('click', function() {
            const parent = this.parentNode;
            while (this.firstChild) {
                parent.insertBefore(this.firstChild, this);
            }
            parent.removeChild(this);
        });

        try {
            range.surroundContents(span);
        } catch (e) {
            // If surrounding fails, try alternative approach
            const contents = range.extractContents();
            span.appendChild(contents);
            range.insertNode(span);

            // Clean up any empty highlights
            document.querySelectorAll('.ai-reading-highlight').forEach(highlight => {
                if (!highlight.textContent.trim()) {
                    const parent = highlight.parentNode;
                    parent.removeChild(span);
                }
            });
        }
    }

    /**
     * Find and highlight text
     */
    function findAndHighlight(text, color) {
        // Simple implementation - could be improved with better text search
        const walker = document.createTreeWalker(
            document.body,
            NodeFilter.SHOW_TEXT,
            null
        );

        let node;
        while ((node = walker.nextNode())) {
            const index = node.textContent.indexOf(text);
            if (index !== -1) {
                const range = document.createRange();
                range.setStart(node, index);
                range.setEnd(node, index + text.length);
                highlightRange(range, color);
                break;
            }
        }
    }

    /**
     * Get highlight color
     */
    function getHighlightColor(color) {
        const colors = {
            yellow: 'rgba(255, 235, 59, 0.4)',
            green: 'rgba(76, 175, 80, 0.4)',
            blue: 'rgba(33, 150, 243, 0.4)',
            purple: 'rgba(156, 39, 176, 0.4)',
        };
        return colors[color] || colors.yellow;
=======
    // Extract title
    let title = document.querySelector('h1')?.textContent || document.title;

    // Extract author and date (common patterns)
    let author = document.querySelector('[rel="author"]')?.textContent || document.querySelector('.author')?.textContent || '';

    let date = document.querySelector('time')?.getAttribute('datetime') || document.querySelector('.date')?.textContent || '';

    // Clean up content
    const clonedContent = contentElement.cloneNode(true);

    // Remove unwanted elements
    const unwantedSelectors = ['script', 'style', 'iframe', 'nav', 'aside', '.ads', '.advertisement', '.social-share', '.comments'];

    unwantedSelectors.forEach((selector) => {
      clonedContent.querySelectorAll(selector).forEach((el) => el.remove());
    });

    return {
      title: title.trim(),
      author: author.trim(),
      date: date.trim(),
      content: clonedContent.innerHTML,
      text: clonedContent.innerText,
    };
  }

  /**
   * Summarize current selection
   */
  async function summarizeCurrentSelection() {
    const selection = window.getSelection();
    const text = selection.toString().trim();

    if (text.length < 50) {
      alert('Please select more text to summarize (at least 50 characters)');
      return;
>>>>>>> f31b60b4
    }

    /**
     * FIXED: Summarize current selection with theme-aware notifications
     */
    async function summarizeCurrentSelection() {
        const selection = window.getSelection();
        const text = selection.toString().trim();

        if (text.length < 50) {
            alert('Please select more text to summarize (at least 50 characters)');
            return;
        }

<<<<<<< HEAD
        // Show loading indicator (now awaits to ensure theme is applied)
        const loadingNotif = await showNotification('🤖 Generating AI summary... This may take up to 2 minutes.', 'info', 120000);

        try {
            console.log('📝 Requesting AI summary for', text.length, 'characters');

            // Add timeout wrapper (2 minutes)
            const response = await Promise.race([
                chrome.runtime.sendMessage({
                    action: 'summarize',
                    text: text,
                }),
                new Promise((_, reject) =>
                    setTimeout(() => reject(new Error('Summarization timeout after 2 minutes')), 120000)
                )
            ]);

            console.log('📊 Summarization response:', response);

            // Hide loading notification
            if (loadingNotif && loadingNotif.remove) {
                loadingNotif.remove();
            }

            if (response && response.success && response.data) {
                await showSummaryDialog(response.data);
                await showNotification('✅ Summary generated!', 'success');
            } else {
                console.error('❌ Summarization failed:', response);
                await showNotification('Summarization failed. Check console for details.', 'error');
            }
        } catch (error) {
            console.error('💥 Summarization error:', error);

            // Hide loading notification
            if (loadingNotif && loadingNotif.remove) {
                loadingNotif.remove();
            }

            if (error.message.includes('timeout')) {
                await showNotification('⏱️ Summarization timed out. Try selecting less text.', 'error', 5000);
            } else {
                await showNotification('Error: ' + error.message, 'error', 5000);
            }
        }
=======
      // Add timeout wrapper (2 minutes)
      const response = await Promise.race([
        chrome.runtime.sendMessage({
          action: 'summarize',
          text: text,
        }),
        new Promise((_, reject) => setTimeout(() => reject(new Error('Summarization timeout after 2 minutes')), 120000)),
      ]);

      console.log('📊 Summarization response:', response);

      // Hide loading notification
      if (loadingNotif && loadingNotif.remove) {
        loadingNotif.remove();
      }

      if (response && response.success && response.data) {
        showSummaryDialog(response.data);
        showNotification('✅ Summary generated!', 'success');
      } else {
        console.error('❌ Summarization failed:', response);
        showNotification('Summarization failed. Check console for details.', 'error');
      }
    } catch (error) {
      console.error('💥 Summarization error:', error);

      // Hide loading notification
      if (loadingNotif && loadingNotif.remove) {
        loadingNotif.remove();
      }

      if (error.message.includes('timeout')) {
        showNotification('⏱️ Summarization timed out. Try selecting less text.', 'error', 5000);
      } else {
        showNotification('Error: ' + error.message, 'error', 5000);
      }
    }
  }

  /**
   * Convert Markdown to HTML
   */
  function convertMarkdownToHTML(markdown) {
    if (!markdown) return '';

    let html = markdown;

    // Convert bullet points (* text) to list items
    const bulletLines = html
      .split(/\n/)
      .map((line) => line.trim())
      .filter((line) => line);
    const hasBullets = bulletLines.some((line) => line.startsWith('* '));

    if (hasBullets) {
      const listItems = bulletLines
        .map((line) => {
          if (line.startsWith('* ')) {
            return `<li>${line.substring(2).trim()}</li>`;
          }
          return line;
        })
        .join('');
      html = `<ul>${listItems}</ul>`;
>>>>>>> f31b60b4
    }

    /**
     * Convert Markdown to HTML
     */
    function convertMarkdownToHTML(markdown) {
        if (!markdown) return '';

        let html = markdown;

        // Convert bullet points (* text) to list items
        const bulletLines = html.split(/\n/).map(line => line.trim()).filter(line => line);
        const hasBullets = bulletLines.some(line => line.startsWith('* '));

        if (hasBullets) {
            const listItems = bulletLines
                .map(line => {
                    if (line.startsWith('* ')) {
                        return `<li>${line.substring(2).trim()}</li>`;
                    }
                    return line;
                })
                .join('');
            html = `<ul>${listItems}</ul>`;
        }

        // Convert **bold** to <strong>
        html = html.replace(/\*\*(.+?)\*\*/g, '<strong>$1</strong>');

        // Convert *italic* to <em>
        html = html.replace(/\*(.+?)\*/g, '<em>$1</em>');

        // Convert line breaks (if not already in list)
        if (!hasBullets) {
            html = html.replace(/\n/g, '<br>');
        }

        return html;
    }

    /**
     * FIXED: Show summary dialog with theme support
     */
    async function showSummaryDialog(summary) {
        // Get user's theme preference
        let isDarkMode = false;

        try {
            const result = await chrome.storage.local.get('preferences');
            const theme = result.preferences?.theme || 'light';

            // Check if dark mode should be applied
            if (theme === 'dark') {
                isDarkMode = true;
            } else if (theme === 'system') {
                // Check system preference
                isDarkMode = window.matchMedia('(prefers-color-scheme: dark)').matches;
            }
        } catch (error) {
            console.error('Failed to get theme preference:', error);
        }

        const dialog = document.createElement('div');
        dialog.className = 'ai-reading-summary-dialog';

        // Convert Markdown to HTML
        const htmlSummary = convertMarkdownToHTML(summary);

        dialog.innerHTML = `
      <div class="dialog-content ${isDarkMode ? 'dark' : ''}">
        <div class="dialog-header">
          <h3>AI Summary</h3>
          <button class="dialog-close">&times;</button>
        </div>
        <div class="dialog-body">
          <div class="summary-content">${htmlSummary}</div>
        </div>
      </div>
    `;

<<<<<<< HEAD
        document.body.appendChild(dialog);

        dialog.querySelector('.dialog-close').addEventListener('click', () => {
            dialog.remove();
        });

        // Close on outside click
        dialog.addEventListener('click', (e) => {
            if (e.target === dialog) {
                dialog.remove();
            }
        });
    }

    /**
     * Show floating toolbar
     */
    function createFloatingToolbar() {
        const toolbar = document.createElement('div');
        toolbar.id = 'ai-reading-toolbar';
        toolbar.className = 'ai-reading-toolbar hidden';
        toolbar.innerHTML = `
      <button data-action="highlight" title="Highlight (Alt+H)">✏️</button>
      <button data-action="summarize" title="Summarize (Alt+S)">📝</button>
    `;

        document.body.appendChild(toolbar);

        // Attach event listeners
        toolbar.querySelectorAll('button').forEach(btn => {
            btn.addEventListener('click', (e) => {
                const action = e.target.dataset.action;
                handleToolbarAction(action);
            });
        });
    }

    /**
     * Show selection menu
     */
    function showSelectionMenu(x, y, text) {
        let toolbar = document.getElementById('ai-reading-toolbar');
        if (!toolbar) return;

        toolbar.style.left = `${x}px`;
        toolbar.style.top = `${y - 50}px`;
        toolbar.classList.remove('hidden');
=======
    document.body.appendChild(dialog);

    dialog.querySelector('.dialog-close').addEventListener('click', () => {
      dialog.remove();
    });

    // Close on outside click
    dialog.addEventListener('click', (e) => {
      if (e.target === dialog) {
        dialog.remove();
      }
    });
  }

  /**
   * Show floating toolbar
   */
  function createFloatingToolbar() {
    const toolbar = document.createElement('div');
    toolbar.id = 'ai-reading-toolbar';
    toolbar.className = 'ai-reading-toolbar hidden';
    toolbar.innerHTML = `
      <button data-action="summarize" title="Summarize (Alt+S)">📝</button>
    `;

    document.body.appendChild(toolbar);

    // Attach event listeners
    toolbar.querySelectorAll('button').forEach((btn) => {
      btn.addEventListener('click', (e) => {
        const action = e.target.dataset.action;
        handleToolbarAction(action);
      });
    });
  }

  /**
   * Show selection menu
   */
  function showSelectionMenu(x, y, text) {
    let toolbar = document.getElementById('ai-reading-toolbar');
    if (!toolbar) return;

    toolbar.style.left = `${x}px`;
    toolbar.style.top = `${y - 50}px`;
    toolbar.classList.remove('hidden');
  }

  /**
   * Hide selection menu
   */
  function hideSelectionMenu() {
    const toolbar = document.getElementById('ai-reading-toolbar');
    if (toolbar) {
      toolbar.classList.add('hidden');
    }
  }

  /**
   * Handle toolbar actions
   */
  function handleToolbarAction(action) {
    switch (action) {
      case 'summarize':
        summarizeCurrentSelection();
        break;
>>>>>>> f31b60b4
    }

    /**
     * Hide selection menu
     */
    function hideSelectionMenu() {
        const toolbar = document.getElementById('ai-reading-toolbar');
        if (toolbar) {
            toolbar.classList.add('hidden');
        }
    }

<<<<<<< HEAD
    /**
     * Handle toolbar actions
     */
    function handleToolbarAction(action) {
        switch (action) {
            case 'highlight':
                highlightCurrentSelection();
                break;
            case 'summarize':
                summarizeCurrentSelection();
                break;
        }

        hideSelectionMenu();
    }

    /**
     * FIXED: Show notification with theme support
     */
    async function showNotification(message, type = 'info', duration = 3000) {
        // Get user's theme preference
        let isDarkMode = false;

        try {
            const result = await chrome.storage.local.get('preferences');
            const theme = result.preferences?.theme || 'light';

            // Check if dark mode should be applied
            if (theme === 'dark') {
                isDarkMode = true;
            } else if (theme === 'system') {
                // Check system preference
                isDarkMode = window.matchMedia('(prefers-color-scheme: dark)').matches;
            }
        } catch (error) {
            console.error('Failed to get theme preference:', error);
        }

        const notification = document.createElement('div');
        notification.className = `ai-reading-notification ${type} ${isDarkMode ? 'dark' : ''}`;
        notification.textContent = message;

        document.body.appendChild(notification);

        setTimeout(() => {
            notification.classList.add('show');
        }, 10);

        // Auto-hide after duration (unless duration is very long, indicating manual control)
        if (duration < 100000) {
            setTimeout(() => {
                notification.classList.remove('show');
                setTimeout(() => notification.remove(), 300);
            }, duration);
        }

        // Return the notification element so it can be manually removed
        return notification;
    }

    /**
     * Adjust font size
     */
    function adjustFontSize(delta) {
        const content = document.querySelector('.reader-text');
        if (!content) return;

        const currentSize = parseInt(window.getComputedStyle(content).fontSize);
        content.style.fontSize = `${currentSize + delta}px`;
    }

    /**
     * Toggle reader theme
     */
    function toggleReaderTheme() {
        const reader = document.getElementById('ai-reading-studio-reader');
        if (!reader) return;

        reader.classList.toggle('dark');
    }

    // Initialize when DOM is ready
    if (document.readyState === 'loading') {
        document.addEventListener('DOMContentLoaded', initialize);
    } else {
        initialize();
    }
=======
    // Return the notification element so it can be manually removed
    return notification;
  }

  // Initialize when DOM is ready
  if (document.readyState === 'loading') {
    document.addEventListener('DOMContentLoaded', initialize);
  } else {
    initialize();
  }
>>>>>>> f31b60b4
})();<|MERGE_RESOLUTION|>--- conflicted
+++ resolved
@@ -1,98 +1,9 @@
 /**
  * Content Script for Reader Mode
  * Injects reading enhancements into web pages
- * FIXED: Theme support for dialogs and notifications
  */
 
-<<<<<<< HEAD
 (function() {
-    'use strict';
-
-    // Avoid multiple injections
-    if (window.aiReadingStudioInjected) return;
-    window.aiReadingStudioInjected = true;
-
-    console.log('Rami: Content script loaded');
-
-    // State
-    let isReaderMode = false;
-    let originalContent = null;
-    let isInitialized = false;
-
-    /**
-     * Initialize content script
-     */
-    function initialize() {
-        // Prevent double initialization
-        if (isInitialized) return;
-        isInitialized = true;
-
-        // Listen for messages from extension
-        chrome.runtime.onMessage.addListener(handleMessage);
-
-        // Add keyboard shortcuts
-        document.addEventListener('keydown', handleKeyboard);
-
-        // Add selection handler for quick actions
-        document.addEventListener('mouseup', handleSelection);
-
-        // Create floating toolbar
-        createFloatingToolbar();
-
-        // Clean up on page unload to prevent memory leaks
-        window.addEventListener('beforeunload', cleanup);
-    }
-
-    /**
-     * Cleanup function to remove event listeners
-     */
-    function cleanup() {
-        console.log('Rami: Cleaning up content script');
-
-        // Remove event listeners
-        document.removeEventListener('keydown', handleKeyboard);
-        document.removeEventListener('mouseup', handleSelection);
-        chrome.runtime.onMessage.removeListener(handleMessage);
-
-        // Remove toolbar if exists
-        const toolbar = document.getElementById('ai-reading-studio-toolbar');
-        if (toolbar) {
-            toolbar.remove();
-        }
-
-        // Reset state
-        isInitialized = false;
-        isReaderMode = false;
-        originalContent = null;
-    }
-
-    /**
-     * Handle messages from background script or popup
-     */
-    function handleMessage(request, sender, sendResponse) {
-        switch (request.action) {
-            case 'toggle-reader-mode':
-                toggleReaderMode();
-                sendResponse({ success: true, active: isReaderMode });
-                break;
-
-            case 'extract-content':
-                const content = extractMainContent();
-                sendResponse({ success: true, content });
-                break;
-
-            case 'highlight-text':
-                highlightText(request.text, request.color);
-                sendResponse({ success: true });
-                break;
-
-            default:
-                sendResponse({ success: false, error: 'Unknown action' });
-        }
-
-        return true;
-=======
-(function () {
   'use strict';
 
   // Avoid multiple injections
@@ -158,11 +69,21 @@
    */
   function handleMessage(request, sender, sendResponse) {
     switch (request.action) {
+      case 'toggle-reader-mode':
+        toggleReaderMode();
+        sendResponse({ success: true, active: isReaderMode });
+        break;
+
       case 'extract-content':
         const content = extractMainContent();
         sendResponse({ success: true, content });
         break;
 
+      case 'highlight-text':
+        highlightText(request.text, request.color);
+        sendResponse({ success: true });
+        break;
+
       default:
         sendResponse({ success: false, error: 'Unknown action' });
     }
@@ -174,74 +95,62 @@
    * Handle keyboard shortcuts
    */
   function handleKeyboard(event) {
+    // Alt+R: Toggle reader mode
+    if (event.altKey && event.key === 'r') {
+      event.preventDefault();
+      toggleReaderMode();
+    }
+
+    // Alt+H: Highlight selection
+    if (event.altKey && event.key === 'h') {
+      event.preventDefault();
+      highlightCurrentSelection();
+    }
+
     // Alt+S: Summarize selection
     if (event.altKey && event.key === 's') {
       event.preventDefault();
       summarizeCurrentSelection();
->>>>>>> f31b60b4
-    }
-
-    /**
-     * Handle keyboard shortcuts
-     */
-    function handleKeyboard(event) {
-        // Alt+R: Toggle reader mode
-        if (event.altKey && event.key === 'r') {
-            event.preventDefault();
-            toggleReaderMode();
-        }
-
-        // Alt+H: Highlight selection
-        if (event.altKey && event.key === 'h') {
-            event.preventDefault();
-            highlightCurrentSelection();
-        }
-
-        // Alt+S: Summarize selection
-        if (event.altKey && event.key === 's') {
-            event.preventDefault();
-            summarizeCurrentSelection();
-        }
-    }
-<<<<<<< HEAD
-
-    /**
-     * Handle text selection
-     */
-    function handleSelection(event) {
-        const selection = window.getSelection();
-        const selectedText = selection.toString().trim();
-
-        if (selectedText.length > 10) {
-            showSelectionMenu(event.clientX, event.clientY, selectedText);
-        } else {
-            hideSelectionMenu();
-        }
-    }
-
-    /**
-     * Toggle reader mode
-     */
-    function toggleReaderMode() {
-        if (isReaderMode) {
-            exitReaderMode();
-        } else {
-            enterReaderMode();
-        }
-    }
-
-    /**
-     * Enter reader mode
-     */
-    function enterReaderMode() {
-        // Extract main content
-        const article = extractMainContent();
-
-        // Save original content
-        originalContent = document.body.innerHTML;
-
-        // Create reader view
-        const readerHTML = `
+    }
+  }
+
+  /**
+   * Handle text selection
+   */
+  function handleSelection(event) {
+    const selection = window.getSelection();
+    const selectedText = selection.toString().trim();
+
+    if (selectedText.length > 10) {
+      showSelectionMenu(event.clientX, event.clientY, selectedText);
+    } else {
+      hideSelectionMenu();
+    }
+  }
+
+  /**
+   * Toggle reader mode
+   */
+  function toggleReaderMode() {
+    if (isReaderMode) {
+      exitReaderMode();
+    } else {
+      enterReaderMode();
+    }
+  }
+
+  /**
+   * Enter reader mode
+   */
+  function enterReaderMode() {
+    // Extract main content
+    const article = extractMainContent();
+
+    // Save original content
+    originalContent = document.body.innerHTML;
+
+    // Create reader view
+    const readerHTML = `
       <div id="ai-reading-studio-reader" class="reader-container">
         <div class="reader-header">
           <button id="exit-reader" class="reader-btn">Exit Reader Mode</button>
@@ -259,26 +168,25 @@
       </div>
     `;
 
-        document.body.innerHTML = readerHTML;
-        isReaderMode = true;
-
-        // Attach event listeners
-        document.getElementById('exit-reader').addEventListener('click', exitReaderMode);
-        document.getElementById('increase-font').addEventListener('click', () => adjustFontSize(2));
-        document.getElementById('decrease-font').addEventListener('click', () => adjustFontSize(-2));
-        document.getElementById('toggle-theme').addEventListener('click', toggleReaderTheme);
-    }
-
-    /**
-     * Exit reader mode
-     */
-    function exitReaderMode() {
-        if (originalContent) {
-            document.body.innerHTML = originalContent;
-            originalContent = null;
-        }
-        isReaderMode = false;
-=======
+    document.body.innerHTML = readerHTML;
+    isReaderMode = true;
+
+    // Attach event listeners
+    document.getElementById('exit-reader').addEventListener('click', exitReaderMode);
+    document.getElementById('increase-font').addEventListener('click', () => adjustFontSize(2));
+    document.getElementById('decrease-font').addEventListener('click', () => adjustFontSize(-2));
+    document.getElementById('toggle-theme').addEventListener('click', toggleReaderTheme);
+  }
+
+  /**
+   * Exit reader mode
+   */
+  function exitReaderMode() {
+    if (originalContent) {
+      document.body.innerHTML = originalContent;
+      originalContent = null;
+    }
+    isReaderMode = false;
   }
 
   /**
@@ -290,200 +198,46 @@
 
     if (!contentElement) {
       // Try common content selectors
-      const selectors = ['main', '[role="main"]', '.article', '.post', '.content', '#content'];
+      const selectors = [
+        'main',
+        '[role="main"]',
+        '.article',
+        '.post',
+        '.content',
+        '#content',
+      ];
 
       for (const selector of selectors) {
         contentElement = document.querySelector(selector);
         if (contentElement) break;
       }
->>>>>>> f31b60b4
-    }
-
-    /**
-     * Extract main content from page
-     */
-    function extractMainContent() {
-        // Try to find article or main content
-        let contentElement = document.querySelector('article');
-
-        if (!contentElement) {
-            // Try common content selectors
-            const selectors = [
-                'main',
-                '[role="main"]',
-                '.article',
-                '.post',
-                '.content',
-                '#content',
-            ];
-
-            for (const selector of selectors) {
-                contentElement = document.querySelector(selector);
-                if (contentElement) break;
-            }
-        }
-
-        if (!contentElement) {
-            contentElement = document.body;
-        }
-
-        // Extract title
-        let title = document.querySelector('h1')?.textContent || document.title;
-
-        // Extract author and date (common patterns)
-        let author = document.querySelector('[rel="author"]')?.textContent ||
-            document.querySelector('.author')?.textContent || '';
-
-        let date = document.querySelector('time')?.getAttribute('datetime') ||
-            document.querySelector('.date')?.textContent || '';
-
-        // Clean up content
-        const clonedContent = contentElement.cloneNode(true);
-
-        // Remove unwanted elements
-        const unwantedSelectors = [
-            'script', 'style', 'iframe', 'nav', 'aside',
-            '.ads', '.advertisement', '.social-share', '.comments'
-        ];
-
-        unwantedSelectors.forEach(selector => {
-            clonedContent.querySelectorAll(selector).forEach(el => el.remove());
-        });
-
-        return {
-            title: title.trim(),
-            author: author.trim(),
-            date: date.trim(),
-            content: clonedContent.innerHTML,
-            text: clonedContent.innerText,
-        };
-    }
-
-<<<<<<< HEAD
-    /**
-     * Highlight text on page
-     */
-    function highlightText(text, color = 'yellow') {
-        const selection = window.getSelection();
-
-        if (selection.rangeCount === 0) {
-            // Search for text in document
-            findAndHighlight(text, color);
-        } else {
-            // Highlight current selection
-            highlightRange(selection.getRangeAt(0), color);
-        }
-    }
-
-    /**
-     * Highlight current selection
-     */
-    function highlightCurrentSelection() {
-        const selection = window.getSelection();
-        if (selection.rangeCount === 0) return;
-
-        const range = selection.getRangeAt(0);
-        highlightRange(range, 'yellow');
-
-        // Save to storage
-        chrome.runtime.sendMessage({
-            action: 'save-highlight',
-            data: {
-                text: selection.toString(),
-                url: window.location.href,
-                color: 'yellow',
-            },
-        });
-    }
-
-    /**
-     * Highlight a range
-     */
-    function highlightRange(range, color) {
-        const span = document.createElement('span');
-        span.className = 'ai-reading-highlight';
-        span.style.backgroundColor = getHighlightColor(color);
-        span.style.cursor = 'pointer';
-
-        // Add click handler to remove highlight
-        span.addEventListener('click', function() {
-            const parent = this.parentNode;
-            while (this.firstChild) {
-                parent.insertBefore(this.firstChild, this);
-            }
-            parent.removeChild(this);
-        });
-
-        try {
-            range.surroundContents(span);
-        } catch (e) {
-            // If surrounding fails, try alternative approach
-            const contents = range.extractContents();
-            span.appendChild(contents);
-            range.insertNode(span);
-
-            // Clean up any empty highlights
-            document.querySelectorAll('.ai-reading-highlight').forEach(highlight => {
-                if (!highlight.textContent.trim()) {
-                    const parent = highlight.parentNode;
-                    parent.removeChild(span);
-                }
-            });
-        }
-    }
-
-    /**
-     * Find and highlight text
-     */
-    function findAndHighlight(text, color) {
-        // Simple implementation - could be improved with better text search
-        const walker = document.createTreeWalker(
-            document.body,
-            NodeFilter.SHOW_TEXT,
-            null
-        );
-
-        let node;
-        while ((node = walker.nextNode())) {
-            const index = node.textContent.indexOf(text);
-            if (index !== -1) {
-                const range = document.createRange();
-                range.setStart(node, index);
-                range.setEnd(node, index + text.length);
-                highlightRange(range, color);
-                break;
-            }
-        }
-    }
-
-    /**
-     * Get highlight color
-     */
-    function getHighlightColor(color) {
-        const colors = {
-            yellow: 'rgba(255, 235, 59, 0.4)',
-            green: 'rgba(76, 175, 80, 0.4)',
-            blue: 'rgba(33, 150, 243, 0.4)',
-            purple: 'rgba(156, 39, 176, 0.4)',
-        };
-        return colors[color] || colors.yellow;
-=======
+    }
+
+    if (!contentElement) {
+      contentElement = document.body;
+    }
+
     // Extract title
     let title = document.querySelector('h1')?.textContent || document.title;
 
     // Extract author and date (common patterns)
-    let author = document.querySelector('[rel="author"]')?.textContent || document.querySelector('.author')?.textContent || '';
-
-    let date = document.querySelector('time')?.getAttribute('datetime') || document.querySelector('.date')?.textContent || '';
+    let author = document.querySelector('[rel="author"]')?.textContent ||
+                 document.querySelector('.author')?.textContent || '';
+
+    let date = document.querySelector('time')?.getAttribute('datetime') ||
+               document.querySelector('.date')?.textContent || '';
 
     // Clean up content
     const clonedContent = contentElement.cloneNode(true);
 
     // Remove unwanted elements
-    const unwantedSelectors = ['script', 'style', 'iframe', 'nav', 'aside', '.ads', '.advertisement', '.social-share', '.comments'];
-
-    unwantedSelectors.forEach((selector) => {
-      clonedContent.querySelectorAll(selector).forEach((el) => el.remove());
+    const unwantedSelectors = [
+      'script', 'style', 'iframe', 'nav', 'aside',
+      '.ads', '.advertisement', '.social-share', '.comments'
+    ];
+
+    unwantedSelectors.forEach(selector => {
+      clonedContent.querySelectorAll(selector).forEach(el => el.remove());
     });
 
     return {
@@ -496,6 +250,108 @@
   }
 
   /**
+   * Highlight text on page
+   */
+  function highlightText(text, color = 'yellow') {
+    const selection = window.getSelection();
+
+    if (selection.rangeCount === 0) {
+      // Search for text in document
+      findAndHighlight(text, color);
+    } else {
+      // Highlight current selection
+      highlightRange(selection.getRangeAt(0), color);
+    }
+  }
+
+  /**
+   * Highlight current selection
+   */
+  function highlightCurrentSelection() {
+    const selection = window.getSelection();
+    if (selection.rangeCount === 0) return;
+
+    const range = selection.getRangeAt(0);
+    highlightRange(range, 'yellow');
+
+    // Save to storage
+    chrome.runtime.sendMessage({
+      action: 'save-highlight',
+      data: {
+        text: selection.toString(),
+        url: window.location.href,
+        color: 'yellow',
+      },
+    });
+  }
+
+  /**
+   * Highlight a range
+   */
+  function highlightRange(range, color) {
+    const span = document.createElement('span');
+    span.className = 'ai-reading-highlight';
+    span.style.backgroundColor = getHighlightColor(color);
+    span.style.transition = 'background-color 0.2s';
+    span.dataset.highlightColor = color;
+
+    try {
+      range.surroundContents(span);
+
+      // Add click handler to remove highlight
+      span.addEventListener('click', (e) => {
+        e.stopPropagation();
+        if (e.ctrlKey || e.metaKey) {
+          const parent = span.parentNode;
+          while (span.firstChild) {
+            parent.insertBefore(span.firstChild, span);
+          }
+          parent.removeChild(span);
+        }
+      });
+    } catch (e) {
+      console.error('Failed to highlight:', e);
+    }
+  }
+
+  /**
+   * Find and highlight text
+   */
+  function findAndHighlight(text, color) {
+    // Simple implementation - could be improved with better text search
+    const walker = document.createTreeWalker(
+      document.body,
+      NodeFilter.SHOW_TEXT,
+      null
+    );
+
+    let node;
+    while ((node = walker.nextNode())) {
+      const index = node.textContent.indexOf(text);
+      if (index !== -1) {
+        const range = document.createRange();
+        range.setStart(node, index);
+        range.setEnd(node, index + text.length);
+        highlightRange(range, color);
+        break;
+      }
+    }
+  }
+
+  /**
+   * Get highlight color
+   */
+  function getHighlightColor(color) {
+    const colors = {
+      yellow: 'rgba(255, 235, 59, 0.4)',
+      green: 'rgba(76, 175, 80, 0.4)',
+      blue: 'rgba(33, 150, 243, 0.4)',
+      purple: 'rgba(156, 39, 176, 0.4)',
+    };
+    return colors[color] || colors.yellow;
+  }
+
+  /**
    * Summarize current selection
    */
   async function summarizeCurrentSelection() {
@@ -505,75 +361,23 @@
     if (text.length < 50) {
       alert('Please select more text to summarize (at least 50 characters)');
       return;
->>>>>>> f31b60b4
-    }
-
-    /**
-     * FIXED: Summarize current selection with theme-aware notifications
-     */
-    async function summarizeCurrentSelection() {
-        const selection = window.getSelection();
-        const text = selection.toString().trim();
-
-        if (text.length < 50) {
-            alert('Please select more text to summarize (at least 50 characters)');
-            return;
-        }
-
-<<<<<<< HEAD
-        // Show loading indicator (now awaits to ensure theme is applied)
-        const loadingNotif = await showNotification('🤖 Generating AI summary... This may take up to 2 minutes.', 'info', 120000);
-
-        try {
-            console.log('📝 Requesting AI summary for', text.length, 'characters');
-
-            // Add timeout wrapper (2 minutes)
-            const response = await Promise.race([
-                chrome.runtime.sendMessage({
-                    action: 'summarize',
-                    text: text,
-                }),
-                new Promise((_, reject) =>
-                    setTimeout(() => reject(new Error('Summarization timeout after 2 minutes')), 120000)
-                )
-            ]);
-
-            console.log('📊 Summarization response:', response);
-
-            // Hide loading notification
-            if (loadingNotif && loadingNotif.remove) {
-                loadingNotif.remove();
-            }
-
-            if (response && response.success && response.data) {
-                await showSummaryDialog(response.data);
-                await showNotification('✅ Summary generated!', 'success');
-            } else {
-                console.error('❌ Summarization failed:', response);
-                await showNotification('Summarization failed. Check console for details.', 'error');
-            }
-        } catch (error) {
-            console.error('💥 Summarization error:', error);
-
-            // Hide loading notification
-            if (loadingNotif && loadingNotif.remove) {
-                loadingNotif.remove();
-            }
-
-            if (error.message.includes('timeout')) {
-                await showNotification('⏱️ Summarization timed out. Try selecting less text.', 'error', 5000);
-            } else {
-                await showNotification('Error: ' + error.message, 'error', 5000);
-            }
-        }
-=======
+    }
+
+    // Show loading indicator
+    const loadingNotif = showNotification('🤖 Generating AI summary... This may take up to 2 minutes.', 'info', 120000);
+
+    try {
+      console.log('📝 Requesting AI summary for', text.length, 'characters');
+
       // Add timeout wrapper (2 minutes)
       const response = await Promise.race([
         chrome.runtime.sendMessage({
           action: 'summarize',
           text: text,
         }),
-        new Promise((_, reject) => setTimeout(() => reject(new Error('Summarization timeout after 2 minutes')), 120000)),
+        new Promise((_, reject) =>
+          setTimeout(() => reject(new Error('Summarization timeout after 2 minutes')), 120000)
+        )
       ]);
 
       console.log('📊 Summarization response:', response);
@@ -615,15 +419,12 @@
     let html = markdown;
 
     // Convert bullet points (* text) to list items
-    const bulletLines = html
-      .split(/\n/)
-      .map((line) => line.trim())
-      .filter((line) => line);
-    const hasBullets = bulletLines.some((line) => line.startsWith('* '));
+    const bulletLines = html.split(/\n/).map(line => line.trim()).filter(line => line);
+    const hasBullets = bulletLines.some(line => line.startsWith('* '));
 
     if (hasBullets) {
       const listItems = bulletLines
-        .map((line) => {
+        .map(line => {
           if (line.startsWith('* ')) {
             return `<li>${line.substring(2).trim()}</li>`;
           }
@@ -631,77 +432,34 @@
         })
         .join('');
       html = `<ul>${listItems}</ul>`;
->>>>>>> f31b60b4
-    }
-
-    /**
-     * Convert Markdown to HTML
-     */
-    function convertMarkdownToHTML(markdown) {
-        if (!markdown) return '';
-
-        let html = markdown;
-
-        // Convert bullet points (* text) to list items
-        const bulletLines = html.split(/\n/).map(line => line.trim()).filter(line => line);
-        const hasBullets = bulletLines.some(line => line.startsWith('* '));
-
-        if (hasBullets) {
-            const listItems = bulletLines
-                .map(line => {
-                    if (line.startsWith('* ')) {
-                        return `<li>${line.substring(2).trim()}</li>`;
-                    }
-                    return line;
-                })
-                .join('');
-            html = `<ul>${listItems}</ul>`;
-        }
-
-        // Convert **bold** to <strong>
-        html = html.replace(/\*\*(.+?)\*\*/g, '<strong>$1</strong>');
-
-        // Convert *italic* to <em>
-        html = html.replace(/\*(.+?)\*/g, '<em>$1</em>');
-
-        // Convert line breaks (if not already in list)
-        if (!hasBullets) {
-            html = html.replace(/\n/g, '<br>');
-        }
-
-        return html;
-    }
-
-    /**
-     * FIXED: Show summary dialog with theme support
-     */
-    async function showSummaryDialog(summary) {
-        // Get user's theme preference
-        let isDarkMode = false;
-
-        try {
-            const result = await chrome.storage.local.get('preferences');
-            const theme = result.preferences?.theme || 'light';
-
-            // Check if dark mode should be applied
-            if (theme === 'dark') {
-                isDarkMode = true;
-            } else if (theme === 'system') {
-                // Check system preference
-                isDarkMode = window.matchMedia('(prefers-color-scheme: dark)').matches;
-            }
-        } catch (error) {
-            console.error('Failed to get theme preference:', error);
-        }
-
-        const dialog = document.createElement('div');
-        dialog.className = 'ai-reading-summary-dialog';
-
-        // Convert Markdown to HTML
-        const htmlSummary = convertMarkdownToHTML(summary);
-
-        dialog.innerHTML = `
-      <div class="dialog-content ${isDarkMode ? 'dark' : ''}">
+    }
+
+    // Convert **bold** to <strong>
+    html = html.replace(/\*\*(.+?)\*\*/g, '<strong>$1</strong>');
+
+    // Convert *italic* to <em>
+    html = html.replace(/\*(.+?)\*/g, '<em>$1</em>');
+
+    // Convert line breaks (if not already in list)
+    if (!hasBullets) {
+      html = html.replace(/\n/g, '<br>');
+    }
+
+    return html;
+  }
+
+  /**
+   * Show summary dialog
+   */
+  function showSummaryDialog(summary) {
+    const dialog = document.createElement('div');
+    dialog.className = 'ai-reading-summary-dialog';
+
+    // Convert Markdown to HTML
+    const htmlSummary = convertMarkdownToHTML(summary);
+
+    dialog.innerHTML = `
+      <div class="dialog-content">
         <div class="dialog-header">
           <h3>AI Summary</h3>
           <button class="dialog-close">&times;</button>
@@ -712,55 +470,6 @@
       </div>
     `;
 
-<<<<<<< HEAD
-        document.body.appendChild(dialog);
-
-        dialog.querySelector('.dialog-close').addEventListener('click', () => {
-            dialog.remove();
-        });
-
-        // Close on outside click
-        dialog.addEventListener('click', (e) => {
-            if (e.target === dialog) {
-                dialog.remove();
-            }
-        });
-    }
-
-    /**
-     * Show floating toolbar
-     */
-    function createFloatingToolbar() {
-        const toolbar = document.createElement('div');
-        toolbar.id = 'ai-reading-toolbar';
-        toolbar.className = 'ai-reading-toolbar hidden';
-        toolbar.innerHTML = `
-      <button data-action="highlight" title="Highlight (Alt+H)">✏️</button>
-      <button data-action="summarize" title="Summarize (Alt+S)">📝</button>
-    `;
-
-        document.body.appendChild(toolbar);
-
-        // Attach event listeners
-        toolbar.querySelectorAll('button').forEach(btn => {
-            btn.addEventListener('click', (e) => {
-                const action = e.target.dataset.action;
-                handleToolbarAction(action);
-            });
-        });
-    }
-
-    /**
-     * Show selection menu
-     */
-    function showSelectionMenu(x, y, text) {
-        let toolbar = document.getElementById('ai-reading-toolbar');
-        if (!toolbar) return;
-
-        toolbar.style.left = `${x}px`;
-        toolbar.style.top = `${y - 50}px`;
-        toolbar.classList.remove('hidden');
-=======
     document.body.appendChild(dialog);
 
     dialog.querySelector('.dialog-close').addEventListener('click', () => {
@@ -783,13 +492,14 @@
     toolbar.id = 'ai-reading-toolbar';
     toolbar.className = 'ai-reading-toolbar hidden';
     toolbar.innerHTML = `
+      <button data-action="highlight" title="Highlight (Alt+H)">✏️</button>
       <button data-action="summarize" title="Summarize (Alt+S)">📝</button>
     `;
 
     document.body.appendChild(toolbar);
 
     // Attach event listeners
-    toolbar.querySelectorAll('button').forEach((btn) => {
+    toolbar.querySelectorAll('button').forEach(btn => {
       btn.addEventListener('click', (e) => {
         const action = e.target.dataset.action;
         handleToolbarAction(action);
@@ -824,113 +534,62 @@
    */
   function handleToolbarAction(action) {
     switch (action) {
+      case 'highlight':
+        highlightCurrentSelection();
+        break;
       case 'summarize':
         summarizeCurrentSelection();
         break;
->>>>>>> f31b60b4
-    }
-
-    /**
-     * Hide selection menu
-     */
-    function hideSelectionMenu() {
-        const toolbar = document.getElementById('ai-reading-toolbar');
-        if (toolbar) {
-            toolbar.classList.add('hidden');
-        }
-    }
-
-<<<<<<< HEAD
-    /**
-     * Handle toolbar actions
-     */
-    function handleToolbarAction(action) {
-        switch (action) {
-            case 'highlight':
-                highlightCurrentSelection();
-                break;
-            case 'summarize':
-                summarizeCurrentSelection();
-                break;
-        }
-
-        hideSelectionMenu();
-    }
-
-    /**
-     * FIXED: Show notification with theme support
-     */
-    async function showNotification(message, type = 'info', duration = 3000) {
-        // Get user's theme preference
-        let isDarkMode = false;
-
-        try {
-            const result = await chrome.storage.local.get('preferences');
-            const theme = result.preferences?.theme || 'light';
-
-            // Check if dark mode should be applied
-            if (theme === 'dark') {
-                isDarkMode = true;
-            } else if (theme === 'system') {
-                // Check system preference
-                isDarkMode = window.matchMedia('(prefers-color-scheme: dark)').matches;
-            }
-        } catch (error) {
-            console.error('Failed to get theme preference:', error);
-        }
-
-        const notification = document.createElement('div');
-        notification.className = `ai-reading-notification ${type} ${isDarkMode ? 'dark' : ''}`;
-        notification.textContent = message;
-
-        document.body.appendChild(notification);
-
-        setTimeout(() => {
-            notification.classList.add('show');
-        }, 10);
-
-        // Auto-hide after duration (unless duration is very long, indicating manual control)
-        if (duration < 100000) {
-            setTimeout(() => {
-                notification.classList.remove('show');
-                setTimeout(() => notification.remove(), 300);
-            }, duration);
-        }
-
-        // Return the notification element so it can be manually removed
-        return notification;
-    }
-
-    /**
-     * Adjust font size
-     */
-    function adjustFontSize(delta) {
-        const content = document.querySelector('.reader-text');
-        if (!content) return;
-
-        const currentSize = parseInt(window.getComputedStyle(content).fontSize);
-        content.style.fontSize = `${currentSize + delta}px`;
-    }
-
-    /**
-     * Toggle reader theme
-     */
-    function toggleReaderTheme() {
-        const reader = document.getElementById('ai-reading-studio-reader');
-        if (!reader) return;
-
-        reader.classList.toggle('dark');
-    }
-
-    // Initialize when DOM is ready
-    if (document.readyState === 'loading') {
-        document.addEventListener('DOMContentLoaded', initialize);
-    } else {
-        initialize();
-    }
-=======
+    }
+
+    hideSelectionMenu();
+  }
+
+  /**
+   * Show notification
+   */
+  function showNotification(message, type = 'info', duration = 3000) {
+    const notification = document.createElement('div');
+    notification.className = `ai-reading-notification ${type}`;
+    notification.textContent = message;
+
+    document.body.appendChild(notification);
+
+    setTimeout(() => {
+      notification.classList.add('show');
+    }, 10);
+
+    // Auto-hide after duration (unless duration is very long, indicating manual control)
+    if (duration < 100000) {
+      setTimeout(() => {
+        notification.classList.remove('show');
+        setTimeout(() => notification.remove(), 300);
+      }, duration);
+    }
+
     // Return the notification element so it can be manually removed
     return notification;
+  }
+
+  /**
+   * Adjust font size
+   */
+  function adjustFontSize(delta) {
+    const content = document.querySelector('.reader-text');
+    if (!content) return;
+
+    const currentSize = parseInt(window.getComputedStyle(content).fontSize);
+    content.style.fontSize = `${currentSize + delta}px`;
+  }
+
+  /**
+   * Toggle reader theme
+   */
+  function toggleReaderTheme() {
+    const reader = document.getElementById('ai-reading-studio-reader');
+    if (!reader) return;
+
+    reader.classList.toggle('dark');
   }
 
   // Initialize when DOM is ready
@@ -939,5 +598,4 @@
   } else {
     initialize();
   }
->>>>>>> f31b60b4
 })();